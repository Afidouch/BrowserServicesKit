//
//  SecureVaultManager.swift
//  DuckDuckGo
//
//  Copyright © 2021 DuckDuckGo. All rights reserved.
//
//  Licensed under the Apache License, Version 2.0 (the "License");
//  you may not use this file except in compliance with the License.
//  You may obtain a copy of the License at
//
//  http://www.apache.org/licenses/LICENSE-2.0
//
//  Unless required by applicable law or agreed to in writing, software
//  distributed under the License is distributed on an "AS IS" BASIS,
//  WITHOUT WARRANTIES OR CONDITIONS OF ANY KIND, either express or implied.
//  See the License for the specific language governing permissions and
//  limitations under the License.
//

import Foundation
import Combine
import os

public enum AutofillType {
    case password
    case card
    case identity
}

public struct AutofillData {
    public let identity: SecureVaultModels.Identity?
    public let credentials: SecureVaultModels.WebsiteCredentials?
    public let creditCard: SecureVaultModels.CreditCard?
}

public protocol SecureVaultManagerDelegate: SecureVaultErrorReporting {

    func secureVaultManager(_: SecureVaultManager, promptUserToStoreAutofillData data: AutofillData)

    func secureVaultManager(_: SecureVaultManager, didAutofill type: AutofillType, withObjectId objectId: Int64)
<<<<<<< HEAD

=======
    
    func secureVaultManager(_: SecureVaultManager, didRequestAuthenticationWithCompletionHandler: @escaping (Bool) -> Void)
>>>>>>> 757d0a80
}

public class SecureVaultManager {

    public weak var delegate: SecureVaultManagerDelegate?

    public init() { }

}

// Later these catches should check if it is an auth error and call the delegate to ask for user authentication.
extension SecureVaultManager: AutofillSecureVaultDelegate {

    public func autofillUserScript(_: AutofillUserScript,
                                   didRequestAutoFillInitDataForDomain domain: String,
                                   completionHandler: @escaping ([SecureVaultModels.WebsiteAccount],
                                                                 [SecureVaultModels.Identity],
                                                                 [SecureVaultModels.CreditCard]) -> Void) {

        do {
            let vault = try SecureVaultFactory.default.makeVault(errorReporter: self.delegate)
            let accounts = try vault.accountsFor(domain: domain)
            let identities = try vault.identities()
            let cards = try vault.creditCards()

            completionHandler(accounts, identities, cards)
        } catch {
            os_log(.error, "Error requesting autofill init data: %{public}@", error.localizedDescription)
            completionHandler([], [], [])
        }
    }

    public func autofillUserScript(_: AutofillUserScript, didRequestPasswordManagerForDomain domain: String) {
        // no-op at this point
    }
    
    /// Receives each of the types of data that the Autofill script has detected, and determines whether the user should be prompted to save them.
    /// This involves checking each proposed object to determine whether it already exists in the store.
    /// Currently, only one new type of data is presented to the user, but that decision is handled client-side so that it's easier to adapt in the future when multiple types are presented at once.
    public func autofillUserScript(_: AutofillUserScript, didRequestStoreDataForDomain domain: String, data: AutofillUserScript.DetectedAutofillData) {
        do {
            let vault = try SecureVaultFactory.default.makeVault(errorReporter: self.delegate)
            
            // Determine if the identity should be sent to the client app:

            var proposedIdentity: SecureVaultModels.Identity?
            
            if let identity = data.identity, try vault.existingIdentityForAutofill(matching: identity) == nil {
                proposedIdentity = identity
            }
            
            // Determine if the credentials should be sent to the client app:
            
            var proposedCredentials: SecureVaultModels.WebsiteCredentials?

            if let credentials = data.credentials, let passwordData = credentials.password.data(using: .utf8) {
                if let account = try SecureVaultFactory.default.makeVault(errorReporter: self.delegate)
                    .accountsFor(domain: domain)
                    .first(where: { $0.username == credentials.username }) {
                    proposedCredentials = SecureVaultModels.WebsiteCredentials(account: account, password: passwordData)
                } else {
                    let account = SecureVaultModels.WebsiteAccount(username: credentials.username, domain: domain)
                    proposedCredentials = SecureVaultModels.WebsiteCredentials(account: account, password: passwordData)
                }
            }
            
            // Determine if the payment method should be sent to the client app:
            
            var proposedCard: SecureVaultModels.CreditCard?
            
            if let card = data.creditCard, try vault.existingCardForAutofill(matching: card) == nil {
                proposedCard = card
            }
            
            // Assemble data and send to the delegate:
            
            let autofillData = AutofillData(identity: proposedIdentity, credentials: proposedCredentials, creditCard: proposedCard)
            delegate?.secureVaultManager(self, promptUserToStoreAutofillData: autofillData)
        } catch {
            os_log(.error, "Error storing data: %{public}@", error.localizedDescription)
        }
    }

    public func autofillUserScript(_: AutofillUserScript,
                                   didRequestAccountsForDomain domain: String,
                                   completionHandler: @escaping ([SecureVaultModels.WebsiteAccount]) -> Void) {

        do {
            completionHandler(try SecureVaultFactory.default.makeVault(errorReporter: self.delegate)
                                .accountsFor(domain: domain))
        } catch {
            os_log(.error, "Error requesting accounts: %{public}@", error.localizedDescription)
            completionHandler([])
        }

    }

    public func autofillUserScript(_: AutofillUserScript,
                                   didRequestCredentialsForAccount accountId: Int64,
                                   completionHandler: @escaping (SecureVaultModels.WebsiteCredentials?) -> Void) {

        do {
            completionHandler(try SecureVaultFactory.default.makeVault(errorReporter: self.delegate)
                                .websiteCredentialsFor(accountId: accountId))
            delegate?.secureVaultManager(self, didAutofill: .password, withObjectId: accountId)
        } catch {
            os_log(.error, "Error requesting credentials: %{public}@", error.localizedDescription)
            completionHandler(nil)
        }

    }

    public func autofillUserScript(_: AutofillUserScript,
                                   didRequestCreditCardWithId creditCardId: Int64,
                                   completionHandler: @escaping (SecureVaultModels.CreditCard?) -> Void) {
        do {
            let card = try SecureVaultFactory.default.makeVault(errorReporter: self.delegate).creditCardFor(id: creditCardId)

            delegate?.secureVaultManager(self, didRequestAuthenticationWithCompletionHandler: { authenticated in
                if authenticated {
                    completionHandler(card)
                } else {
                    completionHandler(nil)
                }
            })
            
            delegate?.secureVaultManager(self, didAutofill: .card, withObjectId: creditCardId)
        } catch {
            os_log(.error, "Error requesting credit card: %{public}@", error.localizedDescription)
            completionHandler(nil)
        }
    }

    public func autofillUserScript(_: AutofillUserScript,
                                   didRequestIdentityWithId identityId: Int64,
                                   completionHandler: @escaping (SecureVaultModels.Identity?) -> Void) {
        do {
            completionHandler(try SecureVaultFactory.default.makeVault(errorReporter: self.delegate)
                                .identityFor(id: identityId))
            delegate?.secureVaultManager(self, didAutofill: .identity, withObjectId: identityId)
        } catch {
            os_log(.error, "Error requesting identity: %{public}@", error.localizedDescription)
            completionHandler(nil)
        }
    }

}<|MERGE_RESOLUTION|>--- conflicted
+++ resolved
@@ -38,12 +38,8 @@
     func secureVaultManager(_: SecureVaultManager, promptUserToStoreAutofillData data: AutofillData)
 
     func secureVaultManager(_: SecureVaultManager, didAutofill type: AutofillType, withObjectId objectId: Int64)
-<<<<<<< HEAD
-
-=======
     
     func secureVaultManager(_: SecureVaultManager, didRequestAuthenticationWithCompletionHandler: @escaping (Bool) -> Void)
->>>>>>> 757d0a80
 }
 
 public class SecureVaultManager {
