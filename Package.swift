--- conflicted
+++ resolved
@@ -334,15 +334,14 @@
             ]
         ),
         .target(
-<<<<<<< HEAD
             name: "PhishingDetection",
             dependencies: [
                 "Common"
-=======
+            ]
+        ),
             name: "SubscriptionTestingUtilities",
             dependencies: [
                 "Subscription"
->>>>>>> 7e226463
             ]
         ),
         .target(
