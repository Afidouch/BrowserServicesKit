// swift-tools-version: 5.9
// The swift-tools-version declares the minimum version of Swift required to build this package.

import Foundation
import PackageDescription

let package = Package(
    name: "BrowserServicesKit",
    platforms: [
        .iOS("14.0"),
        .macOS("11.4")
    ],
    products: [
        // Exported libraries
        .library(name: "BrowserServicesKit", targets: ["BrowserServicesKit"]),
        .library(name: "Common", targets: ["Common"]),
        .library(name: "TestUtils", targets: ["TestUtils"]),
        .library(name: "DDGSync", targets: ["DDGSync"]),
        .library(name: "Persistence", targets: ["Persistence"]),
        .library(name: "Bookmarks", targets: ["Bookmarks"]),
        .library(name: "BloomFilterWrapper", targets: ["BloomFilterWrapper"]),
        .library(name: "UserScript", targets: ["UserScript"]),
        .library(name: "Crashes", targets: ["Crashes"]),
        .library(name: "ContentBlocking", targets: ["ContentBlocking"]),
        .library(name: "PrivacyDashboard", targets: ["PrivacyDashboard"]),
        .library(name: "Configuration", targets: ["Configuration"]),
        .library(name: "Networking", targets: ["Networking"]),
        .library(name: "RemoteMessaging", targets: ["RemoteMessaging"]),
        .library(name: "Navigation", targets: ["Navigation"]),
        .library(name: "SyncDataProviders", targets: ["SyncDataProviders"]),
        .library(name: "NetworkProtection", targets: ["NetworkProtection"]),
        .library(name: "NetworkProtectionTestUtils", targets: ["NetworkProtectionTestUtils"]),
        .library(name: "SecureStorage", targets: ["SecureStorage"]),
        .library(name: "Subscription", targets: ["Subscription"]),
        .library(name: "History", targets: ["History"]),
        .library(name: "Suggestions", targets: ["Suggestions"]),
<<<<<<< HEAD
        .library(name: "PhishingDetection", targets: ["PhishingDetection"]),
=======
        .library(name: "PixelKit", targets: ["PixelKit"]),
        .library(name: "PixelKitTestingUtilities", targets: ["PixelKitTestingUtilities"]),
>>>>>>> a49bbac8
    ],
    dependencies: [
        .package(url: "https://github.com/duckduckgo/duckduckgo-autofill.git", exact: "11.0.2"),
        .package(url: "https://github.com/duckduckgo/GRDB.swift.git", exact: "2.3.0"),
        .package(url: "https://github.com/duckduckgo/TrackerRadarKit", exact: "2.1.1"),
        .package(url: "https://github.com/duckduckgo/sync_crypto", exact: "0.2.0"),
        .package(url: "https://github.com/gumob/PunycodeSwift.git", exact: "2.1.0"),
        .package(url: "https://github.com/duckduckgo/content-scope-scripts", exact: "5.15.0"),
        .package(url: "https://github.com/duckduckgo/privacy-dashboard", exact: "3.6.0"),
        .package(url: "https://github.com/httpswift/swifter.git", exact: "1.5.0"),
        .package(url: "https://github.com/duckduckgo/bloom_cpp.git", exact: "3.0.0"),
        .package(url: "https://github.com/duckduckgo/wireguard-apple", exact: "1.1.3"),
        .package(url: "https://github.com/1024jp/GzipSwift.git", exact: "6.0.1")
    ],
    targets: [
        .target(
            name: "BrowserServicesKit",
            dependencies: [
                .product(name: "Autofill", package: "duckduckgo-autofill"),
                .product(name: "ContentScopeScripts", package: "content-scope-scripts"),
                "Persistence",
                "TrackerRadarKit",
                "BloomFilterWrapper",
                "Common",
                "UserScript",
                "ContentBlocking",
                "SecureStorage",
                "Subscription"
            ],
            resources: [
                .process("ContentBlocking/UserScripts/contentblockerrules.js"),
                .process("ContentBlocking/UserScripts/surrogates.js"),
                .process("SmarterEncryption/Store/HTTPSUpgrade.xcdatamodeld"),
                .copy("../../PrivacyInfo.xcprivacy")
            ],
            swiftSettings: [
                .define("DEBUG", .when(configuration: .debug))
            ]
        ),
        .target(
            name: "Persistence",
            dependencies: [
                "Common",
            ],
            swiftSettings: [
                .define("DEBUG", .when(configuration: .debug))
            ]
        ),
        .target(
            name: "Bookmarks",
            dependencies: [
                "Persistence",
                "Common",
            ],
            resources: [
                .process("BookmarksModel.xcdatamodeld")
            ],
            swiftSettings: [
                .define("DEBUG", .when(configuration: .debug))
            ]
        ),
        .target(
            name: "History",
            dependencies: [
                "Persistence",
                "Common"
            ],
            resources: [
                .process("CoreData/BrowsingHistory.xcdatamodeld")
            ],
            swiftSettings: [
                .define("DEBUG", .when(configuration: .debug))
            ]
        ),
        .target(
            name: "Suggestions",
            dependencies: [
                "Common"
            ],
            swiftSettings: [
                .define("DEBUG", .when(configuration: .debug))
            ]
        ),
        .executableTarget(
            name: "BookmarksTestDBBuilder",
            dependencies: [
                "Bookmarks",
                "Persistence",
            ],
            path: "Sources/BookmarksTestDBBuilder"
        ),
        .target(
            name: "BookmarksTestsUtils",
            dependencies: [
                "Bookmarks",
            ]
        ),
        .target(
            name: "BloomFilterObjC",
            dependencies: [
                .product(name: "BloomFilter", package: "bloom_cpp")
            ]),
        .target(
            name: "BloomFilterWrapper",
            dependencies: [
                "BloomFilterObjC",
            ]),
        .target(
            name: "Crashes",
            dependencies: [
                "Common",
            ]),
        .target(
            name: "DDGSync",
            dependencies: [
                "BrowserServicesKit",
                "Common",
                .product(name: "DDGSyncCrypto", package: "sync_crypto"),
                .product(name: "Gzip", package: "GzipSwift"),
                "Networking",
            ],
            resources: [
                .process("SyncMetadata.xcdatamodeld"),
                .process("SyncPDFTemplate.png")
            ],
            swiftSettings: [
                .define("DEBUG", .when(configuration: .debug))
            ]
        ),
        .executableTarget(
            name: "SyncMetadataTestDBBuilder",
            dependencies: [
                "DDGSync",
                "Persistence",
            ],
            path: "Sources/SyncMetadataTestDBBuilder"
        ),
        .target(
            name: "Common",
            dependencies: [
                .product(name: "Punnycode", package: "PunycodeSwift"),
            ],
            resources: [
                .process("TLD/tlds.json")
            ],
            swiftSettings: [
                .define("DEBUG", .when(configuration: .debug))
            ]
        ),
        .target(
            name: "ContentBlocking",
            dependencies: [
                "TrackerRadarKit",
            ],
            swiftSettings: [
                .define("DEBUG", .when(configuration: .debug))
            ]
        ),
        .target(
            name: "Navigation",
            dependencies: [
                "Common",
            ],
            swiftSettings: [
                .define("DEBUG", .when(configuration: .debug)),
                .define("_IS_USER_INITIATED_ENABLED", .when(platforms: [.macOS])),
                .define("WILLPERFORMCLIENTREDIRECT_ENABLED", .when(platforms: [.macOS])),
                .define("_IS_REDIRECT_ENABLED", .when(platforms: [.macOS])),
                .define("_MAIN_FRAME_NAVIGATION_ENABLED", .when(platforms: [.macOS])),
                .define("_FRAME_HANDLE_ENABLED", .when(platforms: [.macOS])),
                .define("PRIVATE_NAVIGATION_DID_FINISH_CALLBACKS_ENABLED", .when(platforms: [.macOS])),
                .define("TERMINATE_WITH_REASON_ENABLED", .when(platforms: [.macOS])),
                .define("_WEBPAGE_PREFS_CUSTOM_HEADERS_ENABLED", .when(platforms: [.macOS])),
            ]
        ),
        .target(
            name: "UserScript",
            dependencies: [
                "Common",
            ],
            swiftSettings: [
                .define("DEBUG", .when(configuration: .debug))
            ]
        ),
        .target(
            name: "PrivacyDashboard",
            dependencies: [
                "Common",
                "TrackerRadarKit",
                "UserScript",
                "ContentBlocking",
                "Persistence",
                "BrowserServicesKit",
                .product(name: "PrivacyDashboardResources", package: "privacy-dashboard")
            ],
            path: "Sources/PrivacyDashboard",
            swiftSettings: [
                .define("DEBUG", .when(configuration: .debug))
            ]
        ),
        .target(
            name: "Configuration",
            dependencies: [
                "Networking",
                "BrowserServicesKit",
                "Common",
            ],
            swiftSettings: [
                .define("DEBUG", .when(configuration: .debug))
            ]
        ),
        .target(
            name: "Networking",
            dependencies: [
                "Common",
            ],
            swiftSettings: [
                .define("DEBUG", .when(configuration: .debug))
            ]
        ),
        .target(
            name: "RemoteMessaging",
            dependencies: [
                "Common",
                "BrowserServicesKit",
            ],
            swiftSettings: [
                .define("DEBUG", .when(configuration: .debug))
            ]
        ),
        .target(
            name: "SyncDataProviders",
            dependencies: [
                "Bookmarks",
                "BrowserServicesKit",
                "Common",
                "DDGSync",
                .product(name: "GRDB", package: "GRDB.swift"),
                "Persistence",
                "SecureStorage",
            ],
            swiftSettings: [
                .define("DEBUG", .when(configuration: .debug))
            ]
        ),
        .target(
            name: "TestUtils",
            dependencies: [
                "Networking",
                "Persistence",
            ]
        ),
        .target(
            name: "NetworkProtection",
            dependencies: [
                .target(name: "WireGuardC"),
                .product(name: "WireGuard", package: "wireguard-apple"),
                "Common",
            ],
            swiftSettings: [
                .define("DEBUG", .when(configuration: .debug))
            ]
        ),
        .target(
            name: "SecureStorage",
            dependencies: [
                "Common",
                .product(name: "GRDB", package: "GRDB.swift"),
            ],
            swiftSettings: [
                .define("DEBUG", .when(configuration: .debug))
            ]
        ),
        .target(
            name: "SecureStorageTestsUtils",
            dependencies: [
                "SecureStorage",
            ]
        ),
        .target(name: "WireGuardC"),
        .target(
            name: "NetworkProtectionTestUtils",
            dependencies: [
                "NetworkProtection",
            ]
        ),
        .target(
            name: "Subscription",
            dependencies: [
                "Common"
            ],
            swiftSettings: [
                .define("DEBUG", .when(configuration: .debug))
            ]
        ),
        .target(
<<<<<<< HEAD
            name: "PhishingDetection",
            dependencies: [
                "BrowserServicesKit",
            ],
=======
            name: "PixelKit",
>>>>>>> a49bbac8
            swiftSettings: [
                .define("DEBUG", .when(configuration: .debug))
            ]
        ),
<<<<<<< HEAD
=======
        .target(
            name: "PixelKitTestingUtilities",
            dependencies: [
                "PixelKit"
            ]
        ),
>>>>>>> a49bbac8

        // MARK: - Test Targets
        .testTarget(
            name: "HistoryTests",
            dependencies: [
                "History",
            ]
        ),
        .testTarget(
            name: "SuggestionsTests",
            dependencies: [
                "Suggestions",
            ]
        ),
        .testTarget(
            name: "BookmarksTests",
            dependencies: [
                "Bookmarks",
                "BookmarksTestsUtils",
            ],
            resources: [
                .copy("Resources/Bookmarks_V1.sqlite"),
                .copy("Resources/Bookmarks_V1.sqlite-shm"),
                .copy("Resources/Bookmarks_V1.sqlite-wal"),
                .copy("Resources/Bookmarks_V2.sqlite"),
                .copy("Resources/Bookmarks_V2.sqlite-shm"),
                .copy("Resources/Bookmarks_V2.sqlite-wal"),
                .copy("Resources/Bookmarks_V3.sqlite"),
                .copy("Resources/Bookmarks_V3.sqlite-shm"),
                .copy("Resources/Bookmarks_V3.sqlite-wal"),
                .copy("Resources/Bookmarks_V4.sqlite"),
                .copy("Resources/Bookmarks_V4.sqlite-shm"),
                .copy("Resources/Bookmarks_V4.sqlite-wal"),
                .copy("Resources/Bookmarks_V5.sqlite"),
                .copy("Resources/Bookmarks_V5.sqlite-shm"),
                .copy("Resources/Bookmarks_V5.sqlite-wal"),
            ]
        ),
        .testTarget(
            name: "BrowserServicesKitTests",
            dependencies: [
                "BrowserServicesKit",
                "RemoteMessaging", // Move tests later (lots of test dependencies in BSK)
                "SecureStorageTestsUtils",
                "TestUtils",
                "Subscription"
            ],
            resources: [
                .copy("Resources")
            ]
        ),
        .testTarget(
            name: "CrashesTests",
            dependencies: [
                "Crashes"
            ]
        ),
        .testTarget(
            name: "DDGSyncTests",
            dependencies: [
                "BookmarksTestsUtils",
                "DDGSync",
                "TestUtils",
            ],
            resources: [
                .copy("Resources/SyncMetadata_V3.sqlite"),
                .copy("Resources/SyncMetadata_V3.sqlite-shm"),
                .copy("Resources/SyncMetadata_V3.sqlite-wal"),
            ]
        ),
        .testTarget(
            name: "DDGSyncCryptoTests",
            dependencies: [
                .product(name: "DDGSyncCrypto", package: "sync_crypto"),
            ]
        ),
        .testTarget(
            name: "CommonTests",
            dependencies: [
                "Common",
            ]
        ),
        .testTarget(
            name: "NetworkingTests",
            dependencies: [
                "TestUtils",
            ]
        ),
        .testTarget(
            name: "NavigationTests",
            dependencies: [
                "Navigation",
                .product(name: "Swifter", package: "swifter"),
            ],
            resources: [
                .copy("Resources")
            ],
            swiftSettings: [
                .define("_IS_USER_INITIATED_ENABLED", .when(platforms: [.macOS])),
                .define("_FRAME_HANDLE_ENABLED", .when(platforms: [.macOS])),
                .define("_NAVIGATION_REQUEST_ENABLED", .when(platforms: [.macOS])),
                .define("PRIVATE_NAVIGATION_DID_FINISH_CALLBACKS_ENABLED", .when(platforms: [.macOS])),
                .define("_WEBPAGE_PREFS_CUSTOM_HEADERS_ENABLED", .when(platforms: [.macOS])),
            ]
        ),
        .testTarget(
            name: "UserScriptTests",
            dependencies: [
                "UserScript",
            ],
            resources: [
                .process("testUserScript.js")
            ]
        ),
        .testTarget(
            name: "PersistenceTests",
            dependencies: [
                "Persistence",
                "TrackerRadarKit",
            ]
        ),
        .testTarget(
            name: "ConfigurationTests",
            dependencies: [
                "Configuration",
                "TestUtils",
            ]
        ),
        .testTarget(
            name: "SyncDataProvidersTests",
            dependencies: [
                "BookmarksTestsUtils",
                "SecureStorageTestsUtils",
                "SyncDataProviders",
            ]
        ),
        .testTarget(
            name: "NetworkProtectionTests",
            dependencies: [
                "NetworkProtection",
                "NetworkProtectionTestUtils",
            ],
            resources: [
                .copy("Resources/servers-original-endpoint.json"),
                .copy("Resources/servers-updated-endpoint.json"),
                .copy("Resources/locations-endpoint.json")
            ]
        ),
        .testTarget(
            name: "SecureStorageTests",
            dependencies: [
                "SecureStorage",
                "SecureStorageTestsUtils",
            ]
        ),
        .testTarget(
            name: "PrivacyDashboardTests",
            dependencies: [
                "PrivacyDashboard",
                "TestUtils",
            ]
        ),
        .testTarget(
            name: "PixelKitTests",
            dependencies: [
                "PixelKit",
                "PixelKitTestingUtilities",
            ]
        ),
        .testTarget(
            name: "PhishingDetectionTests",
            dependencies: [
                "PhishingDetection",
            ]
        ),
    ],
    cxxLanguageStandard: .cxx11
)<|MERGE_RESOLUTION|>--- conflicted
+++ resolved
@@ -34,12 +34,9 @@
         .library(name: "Subscription", targets: ["Subscription"]),
         .library(name: "History", targets: ["History"]),
         .library(name: "Suggestions", targets: ["Suggestions"]),
-<<<<<<< HEAD
         .library(name: "PhishingDetection", targets: ["PhishingDetection"]),
-=======
         .library(name: "PixelKit", targets: ["PixelKit"]),
         .library(name: "PixelKitTestingUtilities", targets: ["PixelKitTestingUtilities"]),
->>>>>>> a49bbac8
     ],
     dependencies: [
         .package(url: "https://github.com/duckduckgo/duckduckgo-autofill.git", exact: "11.0.2"),
@@ -336,27 +333,23 @@
             ]
         ),
         .target(
-<<<<<<< HEAD
             name: "PhishingDetection",
             dependencies: [
                 "BrowserServicesKit",
             ],
-=======
+        ),
+        .target(
             name: "PixelKit",
->>>>>>> a49bbac8
-            swiftSettings: [
-                .define("DEBUG", .when(configuration: .debug))
-            ]
-        ),
-<<<<<<< HEAD
-=======
+            swiftSettings: [
+                .define("DEBUG", .when(configuration: .debug))
+            ]
+        )
         .target(
             name: "PixelKitTestingUtilities",
             dependencies: [
                 "PixelKit"
             ]
         ),
->>>>>>> a49bbac8
 
         // MARK: - Test Targets
         .testTarget(
