--- conflicted
+++ resolved
@@ -50,16 +50,12 @@
                 "Resources/duckduckgo-autofill/dist/autofill-host-styles_chrome.css",
                 "Resources/duckduckgo-autofill/jest.config.js",
                 "Resources/duckduckgo-autofill/jest-test-environment.js",
-<<<<<<< HEAD
-                "Resources/duckduckgo-autofill/scripts/release.js"
-=======
                 "Resources/duckduckgo-autofill/scripts/release.js",
                 "Resources/duckduckgo-autofill/jesthtmlreporter.config.json",
                 "Resources/duckduckgo-autofill/types.d.ts",
                 "Resources/duckduckgo-autofill/tsconfig.json",
                 "Resources/duckduckgo-autofill/docs/real-world-html-tests.md",
                 "Resources/duckduckgo-autofill/docs/matcher-configuration.md"
->>>>>>> b86c1669
             ],
             resources: [
                 .process("Resources/duckduckgo-autofill/dist/autofill.js"),
