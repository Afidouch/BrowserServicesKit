--- conflicted
+++ resolved
@@ -46,13 +46,8 @@
         .library(name: "Onboarding", targets: ["Onboarding"])
     ],
     dependencies: [
-<<<<<<< HEAD
-        .package(url: "https://github.com/duckduckgo/duckduckgo-autofill.git", exact: "13.1.0"),
-        .package(url: "https://github.com/duckduckgo/GRDB.swift.git", exact: "2.4.2"),
-=======
         .package(url: "https://github.com/duckduckgo/duckduckgo-autofill.git", exact: "15.0.0"),
         .package(url: "https://github.com/duckduckgo/GRDB.swift.git", exact: "2.4.0"),
->>>>>>> 9f62aacd
         .package(url: "https://github.com/duckduckgo/TrackerRadarKit", exact: "3.0.0"),
         .package(url: "https://github.com/duckduckgo/sync_crypto", exact: "0.2.0"),
         .package(url: "https://github.com/gumob/PunycodeSwift.git", exact: "3.0.0"),
